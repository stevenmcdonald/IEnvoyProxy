--- conflicted
+++ resolved
@@ -1,9 +1,5 @@
 diff --git a/client/snowflake.go b/client/snowflake.go
-<<<<<<< HEAD
 index f19afcf..5ab8ae5 100644
-=======
-index d79de97..3021e61 100644
->>>>>>> 9e9ced10
 --- a/client/snowflake.go
 +++ b/client/snowflake.go
 @@ -1,8 +1,7 @@
@@ -16,37 +12,17 @@
  	"io"
  	"io/ioutil"
  	"log"
-<<<<<<< HEAD
 @@ -23,6 +22,8 @@ const (
-=======
-@@ -11,6 +10,7 @@ import (
- 	"os"
- 	"os/signal"
- 	"path/filepath"
-+	"strconv"
- 	"strings"
- 	"sync"
- 	"syscall"
-@@ -27,6 +27,8 @@ const (
->>>>>>> 9e9ced10
  	DefaultSnowflakeCapacity = 1
  )
  
 +var sigChan = make(chan os.Signal, 1)
 +
-<<<<<<< HEAD
  // Exchanges bytes between two ReadWriters.
  // (In this case, between a SOCKS connection and a snowflake transport conn)
  func copyLoop(socks, sfconn io.ReadWriter) {
 @@ -92,22 +93,15 @@ func socksAcceptLoop(ln *pt.SocksListener, transport *sf.Transport, shutdown cha
  	}
-=======
- // Accept local SOCKS connections and pass them to the handler.
- func socksAcceptLoop(ln *pt.SocksListener, tongue sf.Tongue, shutdown chan struct{}, wg *sync.WaitGroup) {
- 	defer ln.Close()
-@@ -89,22 +91,15 @@ func parseIceServers(s string) []webrtc.ICEServer {
- 	return servers
->>>>>>> 9e9ced10
  }
  
 -func main() {
@@ -75,7 +51,6 @@
  
  	log.SetFlags(log.LstdFlags | log.LUTC)
  
-<<<<<<< HEAD
 @@ -116,7 +110,7 @@ func main() {
  	// buffer is full.
  	// https://bugs.torproject.org/26360
@@ -86,9 +61,6 @@
  		if *logToStateDir || *oldLogToStateDir {
  			stateDir, err := pt.MakeStateDir()
 @@ -164,7 +158,7 @@ func main() {
-=======
-@@ -181,7 +176,7 @@ func main() {
->>>>>>> 9e9ced10
  		switch methodName {
  		case "snowflake":
  			// TODO: Be able to recover when SOCKS dies.
@@ -97,11 +69,7 @@
  			if err != nil {
  				pt.CmethodError(methodName, err.Error())
  				break
-<<<<<<< HEAD
 @@ -179,7 +173,6 @@ func main() {
-=======
-@@ -196,7 +191,6 @@ func main() {
->>>>>>> 9e9ced10
  	}
  	pt.CmethodsDone()
  
@@ -109,12 +77,8 @@
  	signal.Notify(sigChan, syscall.SIGTERM)
  
  	if os.Getenv("TOR_PT_EXIT_ON_STDIN_CLOSE") == "1" {
-<<<<<<< HEAD
 @@ -206,3 +199,8 @@ func main() {
  	wg.Wait()
-=======
-@@ -224,6 +218,11 @@ func main() {
->>>>>>> 9e9ced10
  	log.Println("snowflake is done.")
  }
 +
