package IEnvoyProxy

import (
	"errors"
	"io"
	"io/fs"
	"log"
	"net"
	"net/url"
	"os"
	"path"

	"IEnvoyProxy/v2ray"
	"fmt"
	hysteria2 "github.com/apernet/hysteria/app/v2/cmd"
	"gitlab.com/stevenmcdonald/tenaciousdns"
	"gitlab.com/stevenmcdonald/tubesocks"
	pt "gitlab.torproject.org/tpo/anti-censorship/pluggable-transports/goptlib"
	ptlog "gitlab.torproject.org/tpo/anti-censorship/pluggable-transports/lyrebird/common/log"
	"gitlab.torproject.org/tpo/anti-censorship/pluggable-transports/lyrebird/transports"
	"gitlab.torproject.org/tpo/anti-censorship/pluggable-transports/lyrebird/transports/base"
	sfversion "gitlab.torproject.org/tpo/anti-censorship/pluggable-transports/snowflake/v2/common/version"
	"golang.org/x/net/proxy"
	"strconv"
	"sync"
<<<<<<< HEAD
	"strings"
=======
>>>>>>> 67659e22
	"time"
)

// LogFileName - the filename of the log residing in `StateDir`.
const LogFileName = "iep.log"

//goland:noinspection GoUnusedConst
const (
	// ScrambleSuit - DEPRECATED transport implemented in Lyrebird.
	ScrambleSuit = "scramblesuit"

	// Obfs2 - DEPRECATED transport implemented in Lyrebird.
	Obfs2 = "obfs2"

	// Obfs3 - DEPRECATED transport implemented in Lyrebird.
	Obfs3 = "obfs3"

	// Obfs4 - Transport implemented in Lyrebird.
	Obfs4 = "obfs4"

	// MeekLite - Transport implemented in Lyrebird.
	MeekLite = "meek_lite"

	// Webtunnel - Transport implemented in Lyrebird.
	Webtunnel = "webtunnel"

	// Snowflake - Transport implemented in Snowflake.
	Snowflake = "snowflake"

	// Obfs4TubeSocks - Obfs4 transport using TubeSocks to configure Obfs4
	//
	// This is probably not the ideal way to do things, but it's expedient.
	// We've been unable to configure cronet to use a socks proxy that requires
	// auth info. TubeSocks bridges that gap by running a second socks proxy.
	Obfs4TubeSocks = "obfs4_tubesocks"

	// MeekLiteTubeSocks - Meek Lite transport using TubeSocks to configure Meek Lite
	//
	// This is probably not the ideal way to do things, but it's expedient.
	// We've been unable to configure cronet to use a socks proxy that requires
	// auth info. TubeSocks bridges that gap by running a second socks proxy.
	MeekLiteTubeSocks = "meek_tubesocks"

	// V2RayWs - V2Ray Proxy via WebSocket
	V2RayWs = "v2ray_ws"

	// V2RaySrtp - V2Ray Proxy via SRTP
	V2RaySrtp = "v2ray_srtp"

	// V2RayWechat - V2Ray Proxy via WeChat
	V2RayWechat = "v2ray_wechat"

	// Hysteria2 - Hysteria 2 Proxy
	Hysteria2 = "hysteria2"

	// TenaciousDns - DNS and Envoy proxy
	TenaciousDns = "tenaciousdns"
)

var (
	transportsInitOnce sync.Once
)

var (
	transportsInitOnce sync.Once
)

// OnTransportStopped - Interface to get notified when a transport stopped again.
type OnTransportStopped interface {
	Stopped(name string, error error)
}

// Controller - Class to start and stop transports.
type Controller struct {

	// SnowflakeIceServers is a comma-separated list of ICE server addresses.
	SnowflakeIceServers string

	// SnowflakeBrokerUrl - URL of signaling broker.
	SnowflakeBrokerUrl string

	// SnowflakeFrontDomains is a comma-separated list of domains for either
	// the domain fronting or AMP cache rendezvous methods.
	SnowflakeFrontDomains string

	// SnowflakeAmpCacheUrl - URL of AMP cache to use as a proxy for signaling.
	// Only needed when you want to do the rendezvous over AMP instead of a domain fronted server.
	SnowflakeAmpCacheUrl string

	// SnowflakeSqsUrl - URL of SQS Queue to use as a proxy for signaling.
	SnowflakeSqsUrl string

	// SnowflakeSqsCreds - Credentials to access SQS Queue.
	SnowflakeSqsCreds string

	// SnowflakeMaxPeers - Capacity for number of multiplexed WebRTC peers. DEFAULTs to 1 if less than that.
	SnowflakeMaxPeers int

	// Obfs4TubeSocksUser - Username which TubeSocks should use to start Obfs4 with.
	Obfs4TubeSocksUser string

	// Obfs4TubeSocksPassword - Password which TubeSocks should use to start Obfs4 with.
	Obfs4TubeSocksPassword string

	// MeekLiteTubeSocksUser - Username which TubeSocks should use to start MeekLite with.
	MeekLiteTubeSocksUser string

	// MeekLiteTubeSocksPassword - Password which TubeSocks should use to start MeekLite with.
	MeekLiteTubeSocksPassword string

	// V2RayServerAddress - Hostname of WS web server proxy
	V2RayServerAddress string

	// V2RayServerPort - Port of the WS listener (probably 443)
	V2RayServerPort string

	// V2RayWsPath - path to the websocket (V2RayWs only!)
	V2RayWsPath string

	// V2RayId - V2Ray UUID for auth
	V2RayId string

	// Hysteria2Server - A Hysteria2 server URL https://v2.hysteria.network/docs/developers/URI-Scheme/
	Hysteria2Server string

	// TenaciousDnsdohServers - comma separated list of DoH servers to try to proxy to
	TenaciousDnsdohServers string
	// TenaciousDnsEnvoyUrl - Optional, if provided, will proxy Envoy requests to the given URL
	TenaciousDnsEnvoyUrl string
	// TenaciousDnsProxyUrl - URL of a proxy for the internal CONNECT proxy to proxy to
	TenaciousDnsProxyUrl string

	stateDir         string
	transportStopped OnTransportStopped
	listeners        map[string]*pt.SocksListener
	shutdown         map[string]chan struct{}

	v2rayWsRunning      bool
	v2raySrtpRunning    bool
	v2rayWechatRunning  bool
	hysteria2Running    bool
	tenaciousDnsRunning bool

	obf4TubeSocksPort     int
	meekLiteTubeSocksPort int
	v2rayWsPort           int
	v2raySrtpPort         int
	v2rayWechatPort       int
	hysteria2Port         int
	tenaciousDnsPort      int
	tenaciousDnsProxyPort int
}

// NewController - Create a new Controller object.
//
// @param enableLogging Log to StateDir/ipt.log.
//
// @param unsafeLogging Disable the address scrubber.
//
// @param logLevel Log level (ERROR/WARN/INFO/DEBUG). Defaults to ERROR if empty string.
//
// @param transportStopped A delegate, which is called, when the started transport stopped again.
// Will be called on its own thread! You will need to switch to your own UI thread,
// if you want to do UI stuff!
//
//goland:noinspection GoUnusedExportedFunction
func NewController(stateDir string, enableLogging, unsafeLogging bool, logLevel string, transportStopped OnTransportStopped) *Controller {
	c := &Controller{
		stateDir:              stateDir,
		transportStopped:      transportStopped,
		v2raySrtpPort:         47600,
		v2rayWechatPort:       47700,
		v2rayWsPort:           47800,
		hysteria2Port:         48000,
		tenaciousDnsPort:      49000,
		tenaciousDnsProxyPort: 49050,
	}

	if logLevel == "" {
		logLevel = "ERROR"
	}

	if err := createStateDir(c.stateDir); err != nil {
		log.Printf("Failed to set up state directory: %s", err)
		return nil
	}
	if err := ptlog.Init(enableLogging,
		path.Join(c.stateDir, LogFileName), unsafeLogging); err != nil {
		log.Printf("Failed to set initialize log: %s", err.Error())
		return nil
	}
	if err := ptlog.SetLogLevel(logLevel); err != nil {
		log.Printf("Failed to set log level: %s", err.Error())
		ptlog.Warnf("Failed to set log level: %s", err.Error())
	}

	// This should only ever be called once, even when new `Controller` instances are created.
	var err error
	transportsInitOnce.Do(func() {
		err = transports.Init()
	})

	if err != nil {
		ptlog.Warnf("Failed to initialize transports: %s", err.Error())
		return nil
	}

	c.listeners = make(map[string]*pt.SocksListener)
	c.shutdown = make(map[string]chan struct{})

	return c
}

// StateDir - The StateDir set in the constructor.
//
// @returns the directory you set in the constructor, where transports store their state and where the log file resides.
func (c *Controller) StateDir() string {
	return c.stateDir
}

// addExtraArgs adds the args in extraArgs to the connection args
func addExtraArgs(args *pt.Args, extraArgs *pt.Args) {
	if extraArgs == nil {
		return
	}

	for name := range *extraArgs {
		// Only add if extra arg doesn't already exist, and is not empty.
		if value, ok := args.Get(name); !ok || value == "" {
			if value, ok := extraArgs.Get(name); ok && value != "" {
				args.Add(name, value)
			}
		}
	}
}

func acceptLoop(f base.ClientFactory, ln *pt.SocksListener, proxyURL *url.URL,
	extraArgs *pt.Args, shutdown chan struct{}, methodName string, transportStopped OnTransportStopped) {

	defer func(ln *pt.SocksListener) {
		_ = ln.Close()
	}(ln)

	for {
		conn, err := ln.AcceptSocks()
		if err != nil {
			var e net.Error
			if errors.As(err, &e) && !e.Temporary() {
				return
			}

			continue
		}

		go clientHandler(f, conn, proxyURL, extraArgs, shutdown, methodName, transportStopped)
	}
}

func clientHandler(f base.ClientFactory, conn *pt.SocksConn, proxyURL *url.URL,
	extraArgs *pt.Args, shutdown chan struct{}, methodName string, transportStopped OnTransportStopped) {

	defer func(conn *pt.SocksConn) {
		_ = conn.Close()
	}(conn)

	addExtraArgs(&conn.Req.Args, extraArgs)
	args, err := f.ParseArgs(&conn.Req.Args)
	if err != nil {
		ptlog.Errorf("Error parsing PT args: %s", err.Error())
		_ = conn.Reject()

		if transportStopped != nil {
			transportStopped.Stopped(methodName, err)
		}

		return
	}

	dialFn := proxy.Direct.Dial
	if proxyURL != nil {
		dialer, err := proxy.FromURL(proxyURL, proxy.Direct)
		if err != nil {
			ptlog.Errorf("Error getting proxy dialer: %s", err.Error())
			_ = conn.Reject()

			if transportStopped != nil {
				transportStopped.Stopped(methodName, err)
			}

			return
		}
		dialFn = dialer.Dial
	}

	remote, err := f.Dial("tcp", conn.Req.Target, dialFn, args)
	if err != nil {
		ptlog.Errorf("Error dialing PT: %s", err.Error())

		if transportStopped != nil {
			transportStopped.Stopped(methodName, err)
		}

		return
	}

	err = conn.Grant(&net.TCPAddr{IP: net.IPv4zero, Port: 0})
	if err != nil {
		ptlog.Errorf("conn.Grant error: %s", err)

		if transportStopped != nil {
			transportStopped.Stopped(methodName, err)
		}

		return
	}

	defer func(remote net.Conn) {
		_ = remote.Close()
	}(remote)

	done := make(chan struct{}, 2)
	go copyLoop(conn, remote, done)

	// wait for copy loop to finish or for shutdown signal
	select {
	case <-shutdown:
	case <-done:
		ptlog.Noticef("copy loop ended")
	}

	if transportStopped != nil {
		ptlog.Noticef("call transportStopped")
		transportStopped.Stopped(methodName, nil)
	}
}

// Exchanges bytes between two ReadWriters.
// (In this case, between a SOCKS connection and a pt conn)
func copyLoop(socks, sfconn io.ReadWriter, done chan struct{}) {
	go func() {
		if _, err := io.Copy(socks, sfconn); err != nil {
			ptlog.Errorf("copying transport to SOCKS resulted in error: %v", err)
		}
		done <- struct{}{}
	}()
	go func() {
		if _, err := io.Copy(sfconn, socks); err != nil {
			ptlog.Errorf("copying SOCKS to transport resulted in error: %v", err)
		}
		done <- struct{}{}
	}()
}

// LocalAddress - Address of the given transport.
//
// @param methodName one of the constants `ScrambleSuit` (deprecated), `Obfs2` (deprecated), `Obfs3` (deprecated),
// `Obfs4`, `MeekLite`, `Webtunnel` or `Snowflake`.
//
// @return address string containing host and port where the given transport listens.
func (c *Controller) LocalAddress(methodName string) string {
	switch methodName {
	case V2RayWs:
		if c.v2rayWsRunning {
			return net.JoinHostPort("127.0.0.1", strconv.Itoa(c.v2rayWsPort))
		}
		return ""

	case V2RaySrtp:
		if c.v2raySrtpRunning {
			return net.JoinHostPort("127.0.0.1", strconv.Itoa(c.v2raySrtpPort))
		}
		return ""

	case V2RayWechat:
		if c.v2rayWechatRunning {
			return net.JoinHostPort("127.0.0.1", strconv.Itoa(c.v2rayWechatPort))
		}
		return ""

	case Hysteria2:
		if c.hysteria2Running {
			return net.JoinHostPort("127.0.0.1", strconv.Itoa(c.hysteria2Port))
		}
		return ""

	case TenaciousDns:
		if c.tenaciousDnsRunning {
			return net.JoinHostPort("127.0.0.1", strconv.Itoa(c.tenaciousDnsPort))
		}
		return ""

	default:
		if ln, ok := c.listeners[methodName]; ok {
			return ln.Addr().String()
		}
		return ""
	}
}

// Port - Port of the given transport.
//
// @param methodName one of the constants `ScrambleSuit` (deprecated), `Obfs2` (deprecated), `Obfs3` (deprecated),
// `Obfs4`, `MeekLite`, `Webtunnel` or `Snowflake`.
//
// @return port number on localhost where the given transport listens.
func (c *Controller) Port(methodName string) int {
	switch methodName {
	case Obfs4TubeSocks:
		return c.obf4TubeSocksPort

	case MeekLiteTubeSocks:
		return c.meekLiteTubeSocksPort

	case V2RayWs:
		if c.v2rayWsRunning {
			return c.v2rayWsPort
		}
		return 0

	case V2RaySrtp:
		if c.v2raySrtpRunning {
			return c.v2raySrtpPort
		}
		return 0

	case V2RayWechat:
		if c.v2rayWechatRunning {
			return c.v2rayWechatPort
		}
		return 0

	case Hysteria2:
		if c.hysteria2Running {
			return c.hysteria2Port
		}
		return 0

	case TenaciousDns:
		if c.tenaciousDnsRunning {
			return c.tenaciousDnsPort
		}
		return 0

	default:
		if ln, ok := c.listeners[methodName]; ok {
			return int(ln.Addr().(*net.TCPAddr).AddrPort().Port())
		}
		return 0
	}
}

func createStateDir(path string) error {
	info, err := os.Stat(path)

	// If dir does not exist, try to create it.
	if errors.Is(err, os.ErrNotExist) {
		err = os.MkdirAll(path, 0700)

		if err == nil {
			info, err = os.Stat(path)
		}
	}

	// If it is not a dir, return error
	if err == nil && !info.IsDir() {
		err = fs.ErrInvalid
		return err
	}

	// Create a file within dir to test writability.
	tempFile := path + "/.iptproxy-writetest"
	var file *os.File
	file, err = os.Create(tempFile)

	// Remove the test file again.
	if err == nil {
		_ = file.Close()

		err = os.Remove(tempFile)
	}
	return err
}

// Start - Start given transport.
//
// @param methodName one of the constants `ScrambleSuit` (deprecated), `Obfs2` (deprecated), `Obfs3` (deprecated),
// `Obfs4`, `MeekLite`, `Webtunnel` or `Snowflake`.
//
// @param proxy HTTP, SOCKS4 or SOCKS5 proxy to be used behind Lyrebird. E.g. "socks5://127.0.0.1:12345"
//
// @throws if the proxy URL cannot be parsed, if the given `methodName` cannot be found, if the transport cannot
// be initialized or if it couldn't bind a port for listening.
func (c *Controller) Start(methodName string, proxy string) error {
	var proxyURL *url.URL
	var err error

	if proxy != "" {
		proxyURL, err = url.Parse(proxy)
		if err != nil {
			ptlog.Errorf("Failed to parse proxy address: %s", err.Error())
			return err
		}
	}

	switch methodName {
	case Obfs4TubeSocks:
		if c.Port(Obfs4) < 1 {
			err := c.Start(Obfs4, proxy)
			if err != nil {
				return err
			}
		}

		c.obf4TubeSocksPort = findPort(47350)

		tubesocks.Start(
			c.Obfs4TubeSocksUser,
			c.Obfs4TubeSocksPassword,
			net.JoinHostPort("127.0.0.1", strconv.Itoa(c.Port(Obfs4))),
			c.obf4TubeSocksPort)

	case MeekLiteTubeSocks:
		if c.Port(MeekLite) < 1 {
			err := c.Start(MeekLite, proxy)
			if err != nil {
				return err
			}
		}

		c.meekLiteTubeSocksPort = findPort(47360)

		tubesocks.Start(
			c.MeekLiteTubeSocksUser,
			c.MeekLiteTubeSocksPassword,
			net.JoinHostPort("127.0.0.1", strconv.Itoa(c.Port(MeekLite))),
			c.meekLiteTubeSocksPort)

	case V2RayWs:
		if !c.v2rayWsRunning {
			c.v2rayWsPort = findPort(c.v2rayWsPort)

			err := v2ray.StartWs(c.v2rayWsPort, c.V2RayServerAddress, c.V2RayServerPort, c.V2RayWsPath, c.V2RayId)
			if err != nil {
				ptlog.Errorf("Failed to initialize %s: %s", methodName, err)
				return err
			}

			c.v2rayWsRunning = true
		}

	case V2RaySrtp:
		if !c.v2raySrtpRunning {
			c.v2raySrtpPort = findPort(c.v2raySrtpPort)

			err := v2ray.StartSrtp(c.v2raySrtpPort, c.V2RayServerAddress, c.V2RayServerPort, c.V2RayId)
			if err != nil {
				ptlog.Errorf("Failed to initialize %s: %s", methodName, err)
				return err
			}

			c.v2raySrtpRunning = true
		}

	case V2RayWechat:
		if !c.v2rayWechatRunning {
			c.v2rayWechatPort = findPort(c.v2rayWechatPort)

			err := v2ray.StartWechat(c.v2rayWechatPort, c.V2RayServerAddress, c.V2RayServerPort, c.V2RayId)
			if err != nil {
				ptlog.Errorf("Failed to initialize %s: %s", methodName, err)
				return err
			}

			c.v2rayWechatRunning = true
		}

	case Hysteria2:
		if !c.hysteria2Running {
			c.hysteria2Port = findPort(c.hysteria2Port)

			configFile := fmt.Sprintf("%s/hysteria.yaml", c.stateDir)

			err = os.WriteFile(configFile,
				[]byte(fmt.Sprintf("server: %s\n\nsocks5:\n  listen: 127.0.0.1:%d\n", c.Hysteria2Server, c.hysteria2Port)),
				0644)

			if err != nil {
				ptlog.Errorf("Could not write config file: %s\n", err.Error())
				return err
			}

			c.hysteria2Running = true

			go hysteria2.Start(configFile)

			// Need to sleep a little here, to give Hysteria2 a chance to start.
			// Otherwise, Hysteria2 wouldn't be listening
			// on that configured SOCKS5 port, yet and connections would fail.
			time.Sleep(time.Second)
		}

	case Snowflake:
		extraArgs := &pt.Args{}
		extraArgs.Add("fronts", c.SnowflakeFrontDomains)
		extraArgs.Add("ice", c.SnowflakeIceServers)
		extraArgs.Add("max", strconv.Itoa(max(1, c.SnowflakeMaxPeers)))
		extraArgs.Add("url", c.SnowflakeBrokerUrl)
		extraArgs.Add("ampcache", c.SnowflakeAmpCacheUrl)
		extraArgs.Add("sqsqueue", c.SnowflakeSqsUrl)
		extraArgs.Add("sqscreds", c.SnowflakeSqsCreds)
		extraArgs.Add("proxy", proxy)

		t := transports.Get(methodName)
		if t == nil {
			ptlog.Errorf("Failed to initialize %s: no such method", methodName)
			return fmt.Errorf("failed to initialize %s: no such method", methodName)
		}
		f, err := t.ClientFactory(c.stateDir)
		if err != nil {
			ptlog.Errorf("Failed to initialize %s: %s", methodName, err.Error())
			return err
		}
		ln, err := pt.ListenSocks("tcp", "127.0.0.1:0")
		if err != nil {
			ptlog.Errorf("Failed to initialize %s: %s", methodName, err.Error())
			return err
		}

		c.shutdown[methodName] = make(chan struct{})
		c.listeners[methodName] = ln

		go acceptLoop(f, ln, nil, extraArgs, c.shutdown[methodName], methodName, c.transportStopped)

	case TenaciousDns:
		if !c.tenaciousDnsRunning {
			c.tenaciousDnsPort = findPort(c.tenaciousDnsPort)
			c.tenaciousDnsProxyPort = findPort(c.tenaciousDnsProxyPort)
		}

		tdnsConfig := tenaciousdns.GetDefaultConfig()

		tdnsConfig.DOHServers = strings.Split(c.TenaciousDnsdohServers, ",")
		tdnsConfig.EnvoyUrl = c.TenaciousDnsEnvoyUrl
		tdnsConfig.Listen = net.JoinHostPort("127.0.0.1", strconv.Itoa(c.tenaciousDnsPort))

		if c.TenaciousDnsProxyUrl != "" {
			tdnsConfig.ProxyUrl = c.TenaciousDnsProxyUrl
			tdnsConfig.ProxyListen = net.JoinHostPort("127.0.0.1:", strconv.Itoa(c.tenaciousDnsProxyPort))
		}

		c.tenaciousDnsRunning = true

		go tenaciousdns.StartServer(tdnsConfig)

	default:
		// at the moment, everything else is in lyrebird
		t := transports.Get(methodName)
		if t == nil {
			ptlog.Errorf("Failed to initialize %s: no such method", methodName)
			return fmt.Errorf("failed to initialize %s: no such method", methodName)
		}

		f, err := t.ClientFactory(c.stateDir)
		if err != nil {
			ptlog.Errorf("Failed to initialize %s: %s", methodName, err.Error())
			return err
		}

		ln, err := pt.ListenSocks("tcp", "127.0.0.1:0")
		if err != nil {
			ptlog.Errorf("Failed to initialize %s: %s", methodName, err.Error())
			return err
		}

		c.listeners[methodName] = ln
		c.shutdown[methodName] = make(chan struct{})

		go acceptLoop(f, ln, proxyURL, nil, c.shutdown[methodName], methodName, c.transportStopped)
	}

	ptlog.Noticef("Launched transport: %v", methodName)

	return nil
}

// Stop - Stop given transport.
//
// @param methodName one of the constants `ScrambleSuit` (deprecated), `Obfs2` (deprecated), `Obfs3` (deprecated),
// `Obfs4`, `MeekLite`, `Webtunnel` or `Snowflake`.
func (c *Controller) Stop(methodName string) {
	switch methodName {
	case Obfs4TubeSocks:
		c.Stop(Obfs4)
		c.obf4TubeSocksPort = 0

	case MeekLiteTubeSocks:
		c.Stop(MeekLite)
		c.meekLiteTubeSocksPort = 0

	case V2RayWs:
		if c.v2rayWsRunning {
			ptlog.Noticef("Shutting down %s", methodName)
			go v2ray.StopWs()
			c.v2rayWsRunning = false
		} else {
			ptlog.Warnf("No listener for %s", methodName)
		}

	case V2RaySrtp:
		if c.v2raySrtpRunning {
			ptlog.Noticef("Shutting down %s", methodName)
			go v2ray.StopSrtp()
			c.v2raySrtpRunning = false
		} else {
			ptlog.Warnf("No listener for %s", methodName)
		}

	case V2RayWechat:
		if c.v2rayWechatRunning {
			ptlog.Noticef("Shutting down %s", methodName)
			go v2ray.StopWechat()
			c.v2rayWechatRunning = false
		} else {
			ptlog.Warnf("No listener for %s", methodName)
		}

	case Hysteria2:
		if c.hysteria2Running {
			ptlog.Noticef("Shutting down %s", methodName)
			go hysteria2.Stop()
			_ = os.Remove(fmt.Sprintf("%s/hysteria.yaml", c.stateDir))
			c.hysteria2Running = false
		} else {
			ptlog.Warnf("No listener for %s", methodName)
		}

	case TenaciousDns:
		if c.tenaciousDnsRunning {
			ptlog.Noticef("Shutting down %s", methodName)
			tenaciousdns.StopServer()
			c.tenaciousDnsRunning = false
		} else {
			ptlog.Warnf("No listener for %s", methodName)
		}

	default:
		if ln, ok := c.listeners[methodName]; ok {
			_ = ln.Close()

			ptlog.Noticef("Shutting down %s", methodName)

			close(c.shutdown[methodName])
			delete(c.shutdown, methodName)
			delete(c.listeners, methodName)
		} else {
			ptlog.Warnf("No listener for %s", methodName)
		}
	}
}

// SnowflakeVersion - The version of Snowflake bundled with IPtProxy.
//
//goland:noinspection GoUnusedExportedFunction
func SnowflakeVersion() string {
	return sfversion.GetVersion()
}

// LyrebirdVersion - The version of Lyrebird bundled with IPtProxy.
//
//goland:noinspection GoUnusedExportedFunction
func LyrebirdVersion() string {
	return "lyrebird-0.5.0"
}

func findPort(port int) int {
	temp := port

	for !isPortAvailable(temp) {
		temp++
	}

	return temp
}

// isPortAvailable - Checks to see if a given port is not in use.
//
// @param port The port to check.
func isPortAvailable(port int) bool {
	address := net.JoinHostPort("127.0.0.1", strconv.Itoa(port))

	conn, err := net.DialTimeout("tcp", address, 500*time.Millisecond)

	if err != nil {
		return true
	}

	_ = conn.Close()

	return false
}<|MERGE_RESOLUTION|>--- conflicted
+++ resolved
@@ -23,10 +23,7 @@
 	"golang.org/x/net/proxy"
 	"strconv"
 	"sync"
-<<<<<<< HEAD
 	"strings"
-=======
->>>>>>> 67659e22
 	"time"
 )
 
